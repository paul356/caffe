PROJECT := caffe
COMMON_FLAGS += -Wno-unused-local-typedefs
CONFIG_FILE := Makefile.config
# Explicitly check for the config file, otherwise make -k will proceed anyway.
ifeq ($(wildcard $(CONFIG_FILE)),)
$(error $(CONFIG_FILE) not found. See $(CONFIG_FILE).example.)
endif
include $(CONFIG_FILE)

BUILD_DIR_LINK := $(BUILD_DIR)
ifeq ($(RELEASE_BUILD_DIR),)
	RELEASE_BUILD_DIR := .$(BUILD_DIR)_release
endif
ifeq ($(DEBUG_BUILD_DIR),)
	DEBUG_BUILD_DIR := .$(BUILD_DIR)_debug
endif

DEBUG ?= 0
ifeq ($(DEBUG), 1)
	BUILD_DIR := $(DEBUG_BUILD_DIR)
	OTHER_BUILD_DIR := $(RELEASE_BUILD_DIR)
else
	BUILD_DIR := $(RELEASE_BUILD_DIR)
	OTHER_BUILD_DIR := $(DEBUG_BUILD_DIR)
endif

# All of the directories containing code.
SRC_DIRS := $(shell find * -type d -exec bash -c "find {} -maxdepth 1 \
	\( -name '*.cpp' -o -name '*.proto' \) | grep -q ." \; -print)

# The target shared library name
LIBRARY_NAME := $(PROJECT)
LIB_BUILD_DIR := $(BUILD_DIR)/lib
STATIC_NAME := $(LIB_BUILD_DIR)/lib$(LIBRARY_NAME).a
DYNAMIC_VERSION_MAJOR 		:= 1
DYNAMIC_VERSION_MINOR 		:= 0
DYNAMIC_VERSION_REVISION 	:= 0-rc3
DYNAMIC_NAME_SHORT := lib$(LIBRARY_NAME).so
#DYNAMIC_SONAME_SHORT := $(DYNAMIC_NAME_SHORT).$(DYNAMIC_VERSION_MAJOR)
DYNAMIC_VERSIONED_NAME_SHORT := $(DYNAMIC_NAME_SHORT).$(DYNAMIC_VERSION_MAJOR).$(DYNAMIC_VERSION_MINOR).$(DYNAMIC_VERSION_REVISION)
DYNAMIC_NAME := $(LIB_BUILD_DIR)/$(DYNAMIC_VERSIONED_NAME_SHORT)
COMMON_FLAGS += -DCAFFE_VERSION=$(DYNAMIC_VERSION_MAJOR).$(DYNAMIC_VERSION_MINOR).$(DYNAMIC_VERSION_REVISION)

##############################
# Get all source files
##############################
# CXX_SRCS are the source files excluding the test ones.
CXX_SRCS := $(shell find src/$(PROJECT) ! -name "test_*.cpp" -name "*.cpp")
# CU_SRCS are the cuda source files
CU_SRCS := $(shell find src/$(PROJECT) ! -name "test_*.cu" -name "*.cu")
# TEST_SRCS are the test source files
TEST_MAIN_SRC := src/$(PROJECT)/test/test_caffe_main.cpp
TEST_SRCS := $(shell find src/$(PROJECT) -name "test_*.cpp")
TEST_SRCS := $(filter-out $(TEST_MAIN_SRC), $(TEST_SRCS))
TEST_CU_SRCS := $(shell find src/$(PROJECT) -name "test_*.cu")
GTEST_SRC := src/gtest/gtest-all.cpp
# TOOL_SRCS are the source files for the tool binaries
TOOL_SRCS := $(shell find tools -name "*.cpp")
# EXAMPLE_SRCS are the source files for the example binaries
EXAMPLE_SRCS := $(shell find examples -name "*.cpp")
# BUILD_INCLUDE_DIR contains any generated header files we want to include.
BUILD_INCLUDE_DIR := $(BUILD_DIR)/src
# PROTO_SRCS are the protocol buffer definitions
PROTO_SRC_DIR := src/$(PROJECT)/proto
PROTO_SRCS := $(wildcard $(PROTO_SRC_DIR)/*.proto)
# PROTO_BUILD_DIR will contain the .cc and obj files generated from
# PROTO_SRCS; PROTO_BUILD_INCLUDE_DIR will contain the .h header files
PROTO_BUILD_DIR := $(BUILD_DIR)/$(PROTO_SRC_DIR)
PROTO_BUILD_INCLUDE_DIR := $(BUILD_INCLUDE_DIR)/$(PROJECT)/proto
# NONGEN_CXX_SRCS includes all source/header files except those generated
# automatically (e.g., by proto).
NONGEN_CXX_SRCS := $(shell find \
	src/$(PROJECT) \
	include/$(PROJECT) \
	python/$(PROJECT) \
	matlab/+$(PROJECT)/private \
	examples \
	tools \
	-name "*.cpp" -or -name "*.hpp" -or -name "*.cu" -or -name "*.cuh")
LINT_SCRIPT := scripts/cpp_lint.py
LINT_OUTPUT_DIR := $(BUILD_DIR)/.lint
LINT_EXT := lint.txt
LINT_OUTPUTS := $(addsuffix .$(LINT_EXT), $(addprefix $(LINT_OUTPUT_DIR)/, $(NONGEN_CXX_SRCS)))
EMPTY_LINT_REPORT := $(BUILD_DIR)/.$(LINT_EXT)
NONEMPTY_LINT_REPORT := $(BUILD_DIR)/$(LINT_EXT)
# PY$(PROJECT)_SRC is the python wrapper for $(PROJECT)
PY$(PROJECT)_SRC := python/$(PROJECT)/_$(PROJECT).cpp
PY$(PROJECT)_SO := python/$(PROJECT)/_$(PROJECT).so
PY$(PROJECT)_HXX := include/$(PROJECT)/layers/python_layer.hpp
# MAT$(PROJECT)_SRC is the mex entrance point of matlab package for $(PROJECT)
MAT$(PROJECT)_SRC := matlab/+$(PROJECT)/private/$(PROJECT)_.cpp
ifneq ($(MATLAB_DIR),)
	MAT_SO_EXT := $(shell $(MATLAB_DIR)/bin/mexext)
endif
MAT$(PROJECT)_SO := matlab/+$(PROJECT)/private/$(PROJECT)_.$(MAT_SO_EXT)

##############################
# Derive generated files
##############################
# The generated files for protocol buffers
PROTO_GEN_HEADER_SRCS := $(addprefix $(PROTO_BUILD_DIR)/, \
		$(notdir ${PROTO_SRCS:.proto=.pb.h}))
PROTO_GEN_HEADER := $(addprefix $(PROTO_BUILD_INCLUDE_DIR)/, \
		$(notdir ${PROTO_SRCS:.proto=.pb.h}))
PROTO_GEN_CC := $(addprefix $(BUILD_DIR)/, ${PROTO_SRCS:.proto=.pb.cc})
PY_PROTO_BUILD_DIR := python/$(PROJECT)/proto
PY_PROTO_INIT := python/$(PROJECT)/proto/__init__.py
PROTO_GEN_PY := $(foreach file,${PROTO_SRCS:.proto=_pb2.py}, \
		$(PY_PROTO_BUILD_DIR)/$(notdir $(file)))
# The objects corresponding to the source files
# These objects will be linked into the final shared library, so we
# exclude the tool, example, and test objects.
CXX_OBJS := $(addprefix $(BUILD_DIR)/, ${CXX_SRCS:.cpp=.o})
CU_OBJS := $(addprefix $(BUILD_DIR)/cuda/, ${CU_SRCS:.cu=.o})
PROTO_OBJS := ${PROTO_GEN_CC:.cc=.o}
OBJS := $(PROTO_OBJS) $(CXX_OBJS) $(CU_OBJS)
# tool, example, and test objects
TOOL_OBJS := $(addprefix $(BUILD_DIR)/, ${TOOL_SRCS:.cpp=.o})
TOOL_BUILD_DIR := $(BUILD_DIR)/tools
TEST_CXX_BUILD_DIR := $(BUILD_DIR)/src/$(PROJECT)/test
TEST_CU_BUILD_DIR := $(BUILD_DIR)/cuda/src/$(PROJECT)/test
TEST_CXX_OBJS := $(addprefix $(BUILD_DIR)/, ${TEST_SRCS:.cpp=.o})
TEST_CU_OBJS := $(addprefix $(BUILD_DIR)/cuda/, ${TEST_CU_SRCS:.cu=.o})
TEST_OBJS := $(TEST_CXX_OBJS) $(TEST_CU_OBJS)
GTEST_OBJ := $(addprefix $(BUILD_DIR)/, ${GTEST_SRC:.cpp=.o})
EXAMPLE_OBJS := $(addprefix $(BUILD_DIR)/, ${EXAMPLE_SRCS:.cpp=.o})
# Output files for automatic dependency generation
DEPS := ${CXX_OBJS:.o=.d} ${CU_OBJS:.o=.d} ${TEST_CXX_OBJS:.o=.d} \
	${TEST_CU_OBJS:.o=.d} $(BUILD_DIR)/${MAT$(PROJECT)_SO:.$(MAT_SO_EXT)=.d}
# tool, example, and test bins
TOOL_BINS := ${TOOL_OBJS:.o=.bin}
EXAMPLE_BINS := ${EXAMPLE_OBJS:.o=.bin}
# symlinks to tool bins without the ".bin" extension
TOOL_BIN_LINKS := ${TOOL_BINS:.bin=}
# Put the test binaries in build/test for convenience.
TEST_BIN_DIR := $(BUILD_DIR)/test
TEST_CU_BINS := $(addsuffix .testbin,$(addprefix $(TEST_BIN_DIR)/, \
		$(foreach obj,$(TEST_CU_OBJS),$(basename $(notdir $(obj))))))
TEST_CXX_BINS := $(addsuffix .testbin,$(addprefix $(TEST_BIN_DIR)/, \
		$(foreach obj,$(TEST_CXX_OBJS),$(basename $(notdir $(obj))))))
TEST_BINS := $(TEST_CXX_BINS) $(TEST_CU_BINS)
# TEST_ALL_BIN is the test binary that links caffe dynamically.
TEST_ALL_BIN := $(TEST_BIN_DIR)/test_all.testbin

##############################
# Derive compiler warning dump locations
##############################
WARNS_EXT := warnings.txt
CXX_WARNS := $(addprefix $(BUILD_DIR)/, ${CXX_SRCS:.cpp=.o.$(WARNS_EXT)})
CU_WARNS := $(addprefix $(BUILD_DIR)/cuda/, ${CU_SRCS:.cu=.o.$(WARNS_EXT)})
TOOL_WARNS := $(addprefix $(BUILD_DIR)/, ${TOOL_SRCS:.cpp=.o.$(WARNS_EXT)})
EXAMPLE_WARNS := $(addprefix $(BUILD_DIR)/, ${EXAMPLE_SRCS:.cpp=.o.$(WARNS_EXT)})
TEST_WARNS := $(addprefix $(BUILD_DIR)/, ${TEST_SRCS:.cpp=.o.$(WARNS_EXT)})
TEST_CU_WARNS := $(addprefix $(BUILD_DIR)/cuda/, ${TEST_CU_SRCS:.cu=.o.$(WARNS_EXT)})
ALL_CXX_WARNS := $(CXX_WARNS) $(TOOL_WARNS) $(EXAMPLE_WARNS) $(TEST_WARNS)
ALL_CU_WARNS := $(CU_WARNS) $(TEST_CU_WARNS)
ALL_WARNS := $(ALL_CXX_WARNS) $(ALL_CU_WARNS)

EMPTY_WARN_REPORT := $(BUILD_DIR)/.$(WARNS_EXT)
NONEMPTY_WARN_REPORT := $(BUILD_DIR)/$(WARNS_EXT)

##############################
# Derive include and lib directories
##############################
CUDA_INCLUDE_DIR := $(CUDA_DIR)/include

CUDA_LIB_DIR :=
# add <cuda>/lib64 only if it exists
ifneq ("$(wildcard $(CUDA_DIR)/lib64)","")
	CUDA_LIB_DIR += $(CUDA_DIR)/lib64
endif
CUDA_LIB_DIR += $(CUDA_DIR)/lib

INCLUDE_DIRS += $(BUILD_INCLUDE_DIR) ./src ./include
ifneq ($(CPU_ONLY), 1)
	INCLUDE_DIRS += $(CUDA_INCLUDE_DIR)
	LIBRARY_DIRS += $(CUDA_LIB_DIR)
	LIBRARIES := cudart cublas curand
endif

LIBRARIES += glog gflags protobuf boost_system boost_filesystem m hdf5_hl hdf5

# handle IO dependencies
USE_LEVELDB ?= 1
USE_LMDB ?= 1
USE_OPENCV ?= 1

ifeq ($(USE_LEVELDB), 1)
	LIBRARIES += leveldb snappy
endif
ifeq ($(USE_LMDB), 1)
	LIBRARIES += lmdb
endif
ifeq ($(USE_OPENCV), 1)
	LIBRARIES += opencv_core opencv_highgui opencv_imgproc 

	ifeq ($(OPENCV_VERSION), 3)
		LIBRARIES += opencv_imgcodecs
	endif
		
endif
PYTHON_LIBRARIES ?= boost_python python2.7
WARNINGS := -Wall -Wno-sign-compare

##############################
# Set build directories
##############################

DISTRIBUTE_DIR ?= distribute
DISTRIBUTE_SUBDIRS := $(DISTRIBUTE_DIR)/bin $(DISTRIBUTE_DIR)/lib
DIST_ALIASES := dist
ifneq ($(strip $(DISTRIBUTE_DIR)),distribute)
		DIST_ALIASES += distribute
endif

ALL_BUILD_DIRS := $(sort $(BUILD_DIR) $(addprefix $(BUILD_DIR)/, $(SRC_DIRS)) \
	$(addprefix $(BUILD_DIR)/cuda/, $(SRC_DIRS)) \
	$(LIB_BUILD_DIR) $(TEST_BIN_DIR) $(PY_PROTO_BUILD_DIR) $(LINT_OUTPUT_DIR) \
	$(DISTRIBUTE_SUBDIRS) $(PROTO_BUILD_INCLUDE_DIR))

##############################
# Set directory for Doxygen-generated documentation
##############################
DOXYGEN_CONFIG_FILE ?= ./.Doxyfile
# should be the same as OUTPUT_DIRECTORY in the .Doxyfile
DOXYGEN_OUTPUT_DIR ?= ./doxygen
DOXYGEN_COMMAND ?= doxygen
# All the files that might have Doxygen documentation.
DOXYGEN_SOURCES := $(shell find \
	src/$(PROJECT) \
	include/$(PROJECT) \
	python/ \
	matlab/ \
	examples \
	tools \
	-name "*.cpp" -or -name "*.hpp" -or -name "*.cu" -or -name "*.cuh" -or \
        -name "*.py" -or -name "*.m")
DOXYGEN_SOURCES += $(DOXYGEN_CONFIG_FILE)


##############################
# Configure build
##############################

# Determine platform
UNAME := $(shell uname -s)
ifeq ($(UNAME), Linux)
	LINUX := 1
else ifeq ($(UNAME), Darwin)
	OSX := 1
	OSX_MAJOR_VERSION := $(shell sw_vers -productVersion | cut -f 1 -d .)
	OSX_MINOR_VERSION := $(shell sw_vers -productVersion | cut -f 2 -d .)
endif

# Linux
ifeq ($(LINUX), 1)
	CXX ?= /usr/bin/g++
	GCCVERSION := $(shell $(CXX) -dumpversion | cut -f1,2 -d.)
	# older versions of gcc are too dumb to build boost with -Wuninitalized
	ifeq ($(shell echo | awk '{exit $(GCCVERSION) < 4.6;}'), 1)
		WARNINGS += -Wno-uninitialized
	endif
	# boost::thread is reasonably called boost_thread (compare OS X)
	# We will also explicitly add stdc++ to the link target.
	LIBRARIES += boost_thread stdc++
	VERSIONFLAGS += -Wl,-soname,$(DYNAMIC_VERSIONED_NAME_SHORT) -Wl,-rpath,$(ORIGIN)/../lib
endif

# OS X:
# clang++ instead of g++
# libstdc++ for NVCC compatibility on OS X >= 10.9 with CUDA < 7.0
ifeq ($(OSX), 1)
	CXX := /usr/bin/clang++
	ifneq ($(CPU_ONLY), 1)
		CUDA_VERSION := $(shell $(CUDA_DIR)/bin/nvcc -V | grep -o 'release \d' | grep -o '\d')
		ifeq ($(shell echo | awk '{exit $(CUDA_VERSION) < 7.0;}'), 1)
			CXXFLAGS += -stdlib=libstdc++
			LINKFLAGS += -stdlib=libstdc++
		endif
		# clang throws this warning for cuda headers
		WARNINGS += -Wno-unneeded-internal-declaration
		# 10.11 strips DYLD_* env vars so link CUDA (rpath is available on 10.5+)
		OSX_10_OR_LATER   := $(shell [ $(OSX_MAJOR_VERSION) -ge 10 ] && echo true)
		OSX_10_5_OR_LATER := $(shell [ $(OSX_MINOR_VERSION) -ge 5 ] && echo true)
		ifeq ($(OSX_10_OR_LATER),true)
			ifeq ($(OSX_10_5_OR_LATER),true)
				LDFLAGS += -Wl,-rpath,$(CUDA_LIB_DIR)
			endif
		endif
	endif
	# gtest needs to use its own tuple to not conflict with clang
	COMMON_FLAGS += -DGTEST_USE_OWN_TR1_TUPLE=1
	# boost::thread is called boost_thread-mt to mark multithreading on OS X
	LIBRARIES += boost_thread-mt
	# we need to explicitly ask for the rpath to be obeyed
	ORIGIN := @loader_path
	VERSIONFLAGS += -Wl,-install_name,@rpath/$(DYNAMIC_VERSIONED_NAME_SHORT) -Wl,-rpath,$(ORIGIN)/../../build/lib
else
	ORIGIN := \$$ORIGIN
endif

# Custom compiler
ifdef CUSTOM_CXX
	CXX := $(CUSTOM_CXX)
endif

# Static linking
ifneq (,$(findstring clang++,$(CXX)))
	STATIC_LINK_COMMAND := -Wl,-force_load $(STATIC_NAME)
else ifneq (,$(findstring g++,$(CXX)))
	STATIC_LINK_COMMAND := -Wl,--whole-archive $(STATIC_NAME) -Wl,--no-whole-archive
<<<<<<< HEAD
=======
else ifneq (,$(findstring mpi,$(CXX)))
	STATIC_LINK_COMMAND := -Wl,--whole-archive $(STATIC_NAME) -Wl,--no-whole-archive
>>>>>>> 7ee2d982
else ifneq (,$(findstring icpc,$(CXX)))
	STATIC_LINK_COMMAND := -Wl,--whole-archive $(STATIC_NAME) -Wl,--no-whole-archive
else
  # The following line must not be indented with a tab, since we are not inside a target
  $(error Cannot static link with the $(CXX) compiler)
endif

# Debugging
ifeq ($(DEBUG), 1)
	COMMON_FLAGS += -DDEBUG -g -O0
	NVCCFLAGS += -G
else ifneq (,$(findstring icpc,$(CXX)))
	COMMON_FLAGS += -DNDEBUG -O3 -xCORE-AVX2 -no-prec-div -fp-model fast=2
<<<<<<< HEAD
	CXXFLAGS += -O0 -xHOST -march=core-avx2
=======
>>>>>>> 7ee2d982
else
	COMMON_FLAGS += -DNDEBUG -O3
endif

# cuDNN acceleration configuration.
ifeq ($(USE_CUDNN), 1)
	LIBRARIES += cudnn
	COMMON_FLAGS += -DUSE_CUDNN
endif

# configure IO libraries
ifeq ($(USE_OPENCV), 1)
	COMMON_FLAGS += -DUSE_OPENCV
endif
ifeq ($(USE_LEVELDB), 1)
	COMMON_FLAGS += -DUSE_LEVELDB
endif
ifeq ($(USE_LMDB), 1)
	COMMON_FLAGS += -DUSE_LMDB
ifeq ($(ALLOW_LMDB_NOLOCK), 1)
	COMMON_FLAGS += -DALLOW_LMDB_NOLOCK
endif
endif

# CPU-only configuration
ifeq ($(CPU_ONLY), 1)
	OBJS := $(PROTO_OBJS) $(CXX_OBJS)
	TEST_OBJS := $(TEST_CXX_OBJS)
	TEST_BINS := $(TEST_CXX_BINS)
	ALL_WARNS := $(ALL_CXX_WARNS)
	TEST_FILTER := --gtest_filter="-*GPU*"
	COMMON_FLAGS += -DCPU_ONLY
endif

# Python layer support
ifeq ($(WITH_PYTHON_LAYER), 1)
	COMMON_FLAGS += -DWITH_PYTHON_LAYER
	LIBRARIES += $(PYTHON_LIBRARIES)
endif

# BLAS configuration (default = ATLAS)
BLAS ?= atlas
ifeq ($(BLAS), mkl)
	# MKL
	LIBRARIES += mkl_rt
	COMMON_FLAGS += -DUSE_MKL
	MKLROOT ?= /opt/intel/mkl
	BLAS_INCLUDE ?= $(MKLROOT)/include
	BLAS_LIB ?= $(MKLROOT)/lib $(MKLROOT)/lib/intel64

	# detect support for mkl-dnn primitives
	DUMMY_MKLDNN_BINARY := $(shell mktemp)
	DUMMY_MKLDNN_FILE := $(shell mktemp).cpp
	MKLDNN_DETECT_CODE = "\#include <mkl_dnn.h> \n int main() {return 0;}"

	MKLDNN_DETECT_COMPILE_FLAGS = -I$(BLAS_INCLUDE)
	MKLDNN_DETECT_COMPILE_COMMAND = $(CXX) $(DUMMY_MKLDNN_FILE) $(MKLDNN_DETECT_COMPILE_FLAGS) -o $(DUMMY_MKLDNN_BINARY) 2>/dev/null
	MKLDNN_DETECT_COMMAND = echo $(MKLDNN_DETECT_CODE) > $(DUMMY_MKLDNN_FILE) && $(MKLDNN_DETECT_COMPILE_COMMAND) && echo 1 || echo 0
	IS_MKLDNN_PRESENT = $(shell $(MKLDNN_DETECT_COMMAND))
 
	ifeq ($(IS_MKLDNN_PRESENT), 1)
		CXXFLAGS += -DMKLDNN_SUPPORTED
		ifeq ($(USE_MKLDNN), 1)
			CXXFLAGS += -DUSE_MKLDNN
		endif
	endif
else ifeq ($(BLAS), open)
	# OpenBLAS
	LIBRARIES += openblas
else
	# ATLAS
	ifeq ($(LINUX), 1)
		ifeq ($(BLAS), atlas)
			# Linux simply has cblas and atlas
			LIBRARIES += cblas atlas
		endif
	else ifeq ($(OSX), 1)
		# OS X packages atlas as the vecLib framework
		LIBRARIES += cblas
		# 10.10 has accelerate while 10.9 has veclib
		XCODE_CLT_VER := $(shell pkgutil --pkg-info=com.apple.pkg.CLTools_Executables | grep 'version' | sed 's/[^0-9]*\([0-9]\).*/\1/')
		XCODE_CLT_GEQ_6 := $(shell [ $(XCODE_CLT_VER) -gt 5 ] && echo 1)
		ifeq ($(XCODE_CLT_GEQ_6), 1)
			BLAS_INCLUDE ?= /System/Library/Frameworks/Accelerate.framework/Versions/Current/Frameworks/vecLib.framework/Headers/
			LDFLAGS += -framework Accelerate
		else
			BLAS_INCLUDE ?= /System/Library/Frameworks/vecLib.framework/Versions/Current/Headers/
			LDFLAGS += -framework vecLib
		endif
	endif
endif
INCLUDE_DIRS += $(BLAS_INCLUDE)
LIBRARY_DIRS += $(BLAS_LIB)

LIBRARY_DIRS += $(LIB_BUILD_DIR)

# Automatic dependency generation (nvcc is handled separately)
CXXFLAGS += -MMD -MP

# Complete build flags.
COMMON_FLAGS += $(foreach includedir,$(INCLUDE_DIRS),-I$(includedir))
CXXFLAGS += -pthread -fPIC $(COMMON_FLAGS) $(WARNINGS)
NVCCFLAGS += -ccbin=$(CXX) -Xcompiler -fPIC $(COMMON_FLAGS)
# mex may invoke an older gcc that is too liberal with -Wuninitalized
MATLAB_CXXFLAGS := $(CXXFLAGS) -Wno-uninitialized
LINKFLAGS += -pthread -fPIC $(COMMON_FLAGS) $(WARNINGS)

USE_PKG_CONFIG ?= 0
ifeq ($(USE_PKG_CONFIG), 1)
	PKG_CONFIG := $(shell pkg-config opencv --libs)
else
	PKG_CONFIG :=
endif
LDFLAGS += $(foreach librarydir,$(LIBRARY_DIRS),-L$(librarydir)) $(PKG_CONFIG) \
		$(foreach library,$(LIBRARIES),-l$(library))
PYTHON_LDFLAGS := $(LDFLAGS) $(foreach library,$(PYTHON_LIBRARIES),-l$(library))

# 'superclean' target recursively* deletes all files ending with an extension
# in $(SUPERCLEAN_EXTS) below.  This may be useful if you've built older
# versions of Caffe that do not place all generated files in a location known
# to the 'clean' target.
#
# 'supercleanlist' will list the files to be deleted by make superclean.
#
# * Recursive with the exception that symbolic links are never followed, per the
# default behavior of 'find'.
SUPERCLEAN_EXTS := .so .a .o .bin .testbin .pb.cc .pb.h _pb2.py .cuo

# Set the sub-targets of the 'everything' target.
EVERYTHING_TARGETS := all py$(PROJECT) test warn lint
# Only build matcaffe as part of "everything" if MATLAB_DIR is specified.
ifneq ($(MATLAB_DIR),)
	EVERYTHING_TARGETS += mat$(PROJECT)
endif

##############################
# Define build targets
##############################
.PHONY: all lib test clean docs linecount lint lintclean tools examples $(DIST_ALIASES) \
	py mat py$(PROJECT) mat$(PROJECT) proto runtest \
	superclean supercleanlist supercleanfiles warn everything

# Following section detects if compiler supports OpenMP and updated compilation/linking flags accordingly
# if no openmp is supported in compiler then openmp compiler flags are not to be updated 
USE_OPENMP ?= 1
ifeq ($(USE_OPENMP), 1)
  DUMMY_OPENMP_BINARY := $(shell mktemp)
  DUMMY_OPENMP_FILE := $(shell mktemp).cpp
  INTEL_OMP_DIR ?= $(shell find /opt/intel/ -readable -name libiomp5.so 2>/dev/null | grep -m 1 intel64 | xargs dirname)
  define OPENMP_VERIFYING_CODE =
    "#include<omp.h> \n int main()  { \n #ifdef _OPENMP \n return 0; \n #else \n break_if_openmp_not_supported \n #endif \n }"
  endef
  ifeq ($(BLAS), mkl)
    OPENMP_VERIFYING_COMPILE_FLAGS = -liomp5 -L$(INTEL_OMP_DIR)/compiler/lib/intel64
  endif
  OPENMP_VERIFYING_COMPILE_COMMAND = $(CXX) -fopenmp $(DUMMY_OPENMP_FILE) $(OPENMP_VERIFYING_COMPILE_FLAGS) -o $(DUMMY_OPENMP_BINARY) 2>/dev/null
  OPENMP_VERIFYING_COMMAND = echo -e $(OPENMP_VERIFYING_CODE) > $(DUMMY_OPENMP_FILE) && $(OPENMP_VERIFYING_COMPILE_COMMAND) && echo 1 || echo 0
  IS_OPENMP_PRESENT = $(shell $(OPENMP_VERIFYING_COMMAND))

  ifeq ($(IS_OPENMP_PRESENT), 1)
    CXXFLAGS += -fopenmp
    LINKFLAGS += -fopenmp
    ifeq ($(BLAS), mkl)
      LIBRARIES += iomp5
      LIBRARY_DIRS += $(INTEL_OMP_DIR)/compiler/lib/intel64
    endif
  endif
endif


# MPI support
ifeq ($(USE_MPI), 1)
  COMMON_FLAGS += -DUSE_MPI
 #ifneq (,$(findstring mpi,$(CXX)))
 #  CXXFLAGS += -mt_mpi
 #  LINKFLAGS += -mt_mpi
 #endif
endif


all: lib tools examples

lib: $(STATIC_NAME) $(DYNAMIC_NAME)

everything: $(EVERYTHING_TARGETS)

linecount:
	cloc --read-lang-def=$(PROJECT).cloc \
		src/$(PROJECT) include/$(PROJECT) tools examples \
		python matlab

lint: $(EMPTY_LINT_REPORT)

lintclean:
	@ $(RM) -r $(LINT_OUTPUT_DIR) $(EMPTY_LINT_REPORT) $(NONEMPTY_LINT_REPORT)

docs: $(DOXYGEN_OUTPUT_DIR)
	@ cd ./docs ; ln -sfn ../$(DOXYGEN_OUTPUT_DIR)/html doxygen

$(DOXYGEN_OUTPUT_DIR): $(DOXYGEN_CONFIG_FILE) $(DOXYGEN_SOURCES)
	$(DOXYGEN_COMMAND) $(DOXYGEN_CONFIG_FILE)

$(EMPTY_LINT_REPORT): $(LINT_OUTPUTS) | $(BUILD_DIR)
	@ cat $(LINT_OUTPUTS) > $@
	@ if [ -s "$@" ]; then \
		cat $@; \
		mv $@ $(NONEMPTY_LINT_REPORT); \
		echo "Found one or more lint errors."; \
		exit 1; \
	  fi; \
	  $(RM) $(NONEMPTY_LINT_REPORT); \
	  echo "No lint errors!";

$(LINT_OUTPUTS): $(LINT_OUTPUT_DIR)/%.lint.txt : % $(LINT_SCRIPT) | $(LINT_OUTPUT_DIR)
	@ mkdir -p $(dir $@)
	@ python $(LINT_SCRIPT) $< 2>&1 \
		| grep -v "^Done processing " \
		| grep -v "^Total errors found: 0" \
		> $@ \
		|| true

test: $(TEST_ALL_BIN) $(TEST_ALL_DYNLINK_BIN) $(TEST_BINS)

tools: $(TOOL_BINS) $(TOOL_BIN_LINKS)

examples: $(EXAMPLE_BINS)

py$(PROJECT): py

py: $(PY$(PROJECT)_SO) $(PROTO_GEN_PY)

$(PY$(PROJECT)_SO): $(PY$(PROJECT)_SRC) $(PY$(PROJECT)_HXX) | $(DYNAMIC_NAME)
	@ echo CXX/LD -o $@ $<
	$(Q)$(CXX) -shared -o $@ $(PY$(PROJECT)_SRC) \
		-o $@ $(LINKFLAGS) -l$(LIBRARY_NAME) $(PYTHON_LDFLAGS) \
		-Wl,-rpath,$(ORIGIN)/../../build/lib

mat$(PROJECT): mat

mat: $(MAT$(PROJECT)_SO)

$(MAT$(PROJECT)_SO): $(MAT$(PROJECT)_SRC) $(STATIC_NAME)
	@ if [ -z "$(MATLAB_DIR)" ]; then \
		echo "MATLAB_DIR must be specified in $(CONFIG_FILE)" \
			"to build mat$(PROJECT)."; \
		exit 1; \
	fi
	@ echo MEX $<
	$(Q)$(MATLAB_DIR)/bin/mex $(MAT$(PROJECT)_SRC) \
			CXX="$(CXX)" \
			CXXFLAGS="\$$CXXFLAGS $(MATLAB_CXXFLAGS)" \
			CXXLIBS="\$$CXXLIBS $(STATIC_LINK_COMMAND) $(LDFLAGS)" -output $@
	@ if [ -f "$(PROJECT)_.d" ]; then \
		mv -f $(PROJECT)_.d $(BUILD_DIR)/${MAT$(PROJECT)_SO:.$(MAT_SO_EXT)=.d}; \
	fi

runtest: $(TEST_ALL_BIN)
	$(TOOL_BUILD_DIR)/caffe
	$(TEST_ALL_BIN) $(TEST_GPUID) --gtest_shuffle $(TEST_FILTER)

pytest: py
	cd python; python -m unittest discover -s caffe/test

mattest: mat
	cd matlab; $(MATLAB_DIR)/bin/matlab -nodisplay -r 'caffe.run_tests(), exit()'

warn: $(EMPTY_WARN_REPORT)

$(EMPTY_WARN_REPORT): $(ALL_WARNS) | $(BUILD_DIR)
	@ cat $(ALL_WARNS) > $@
	@ if [ -s "$@" ]; then \
		cat $@; \
		mv $@ $(NONEMPTY_WARN_REPORT); \
		echo "Compiler produced one or more warnings."; \
		exit 1; \
	  fi; \
	  $(RM) $(NONEMPTY_WARN_REPORT); \
	  echo "No compiler warnings!";

$(ALL_WARNS): %.o.$(WARNS_EXT) : %.o

$(BUILD_DIR_LINK): $(BUILD_DIR)/.linked

# Create a target ".linked" in this BUILD_DIR to tell Make that the "build" link
# is currently correct, then delete the one in the OTHER_BUILD_DIR in case it
# exists and $(DEBUG) is toggled later.
$(BUILD_DIR)/.linked:
	@ mkdir -p $(BUILD_DIR)
	@ $(RM) $(OTHER_BUILD_DIR)/.linked
	@ $(RM) -r $(BUILD_DIR_LINK)
	@ ln -s $(BUILD_DIR) $(BUILD_DIR_LINK)
	@ touch $@

$(ALL_BUILD_DIRS): | $(BUILD_DIR_LINK)
	@ mkdir -p $@

$(DYNAMIC_NAME): $(OBJS) | $(LIB_BUILD_DIR)
	@ echo LD -o $@
	$(Q)$(CXX) -shared -o $@ $(OBJS) $(VERSIONFLAGS) $(LINKFLAGS) $(LDFLAGS)
	@ cd $(BUILD_DIR)/lib; rm -f $(DYNAMIC_NAME_SHORT);   ln -s $(DYNAMIC_VERSIONED_NAME_SHORT) $(DYNAMIC_NAME_SHORT)

$(STATIC_NAME): $(OBJS) | $(LIB_BUILD_DIR)
	@ echo AR -o $@
	$(Q)ar rcs $@ $(OBJS)

$(BUILD_DIR)/%.o: %.cpp | $(ALL_BUILD_DIRS)
	@ echo CXX $<
	$(Q)$(CXX) $< $(CXXFLAGS) -c -o $@ 2> $@.$(WARNS_EXT) \
		|| (cat $@.$(WARNS_EXT); exit 1)
	@ cat $@.$(WARNS_EXT)

$(PROTO_BUILD_DIR)/%.pb.o: $(PROTO_BUILD_DIR)/%.pb.cc $(PROTO_GEN_HEADER) \
		| $(PROTO_BUILD_DIR)
	@ echo CXX $<
	$(Q)$(CXX) $< $(CXXFLAGS) -c -o $@ 2> $@.$(WARNS_EXT) \
		|| (cat $@.$(WARNS_EXT); exit 1)
	@ cat $@.$(WARNS_EXT)

$(BUILD_DIR)/cuda/%.o: %.cu | $(ALL_BUILD_DIRS)
	@ echo NVCC $<
	$(Q)$(CUDA_DIR)/bin/nvcc $(NVCCFLAGS) $(CUDA_ARCH) -M $< -o ${@:.o=.d} \
		-odir $(@D)
	$(Q)$(CUDA_DIR)/bin/nvcc $(NVCCFLAGS) $(CUDA_ARCH) -c $< -o $@ 2> $@.$(WARNS_EXT) \
		|| (cat $@.$(WARNS_EXT); exit 1)
	@ cat $@.$(WARNS_EXT)

$(TEST_ALL_BIN): $(TEST_MAIN_SRC) $(TEST_OBJS) $(GTEST_OBJ) \
		| $(DYNAMIC_NAME) $(TEST_BIN_DIR)
	@ echo CXX/LD -o $@ $<
	$(Q)$(CXX) $(TEST_MAIN_SRC) $(TEST_OBJS) $(GTEST_OBJ) \
		-o $@ $(LINKFLAGS) $(LDFLAGS) -l$(LIBRARY_NAME) -Wl,-rpath,$(ORIGIN)/../lib

$(TEST_CU_BINS): $(TEST_BIN_DIR)/%.testbin: $(TEST_CU_BUILD_DIR)/%.o \
	$(GTEST_OBJ) | $(DYNAMIC_NAME) $(TEST_BIN_DIR)
	@ echo LD $<
	$(Q)$(CXX) $(TEST_MAIN_SRC) $< $(GTEST_OBJ) \
		-o $@ $(LINKFLAGS) $(LDFLAGS) -l$(LIBRARY_NAME) -Wl,-rpath,$(ORIGIN)/../lib

$(TEST_CXX_BINS): $(TEST_BIN_DIR)/%.testbin: $(TEST_CXX_BUILD_DIR)/%.o \
	$(GTEST_OBJ) | $(DYNAMIC_NAME) $(TEST_BIN_DIR)
	@ echo LD $<
	$(Q)$(CXX) $(TEST_MAIN_SRC) $< $(GTEST_OBJ) \
		-o $@ $(LINKFLAGS) $(LDFLAGS) -l$(LIBRARY_NAME) -Wl,-rpath,$(ORIGIN)/../lib

# Target for extension-less symlinks to tool binaries with extension '*.bin'.
$(TOOL_BUILD_DIR)/%: $(TOOL_BUILD_DIR)/%.bin | $(TOOL_BUILD_DIR)
	@ $(RM) $@
	@ ln -s $(notdir $<) $@

$(TOOL_BINS): %.bin : %.o | $(DYNAMIC_NAME)
	@ echo CXX/LD -o $@
	$(Q)$(CXX) $< -o $@ $(LINKFLAGS) -l$(LIBRARY_NAME) $(LDFLAGS) \
		-Wl,-rpath,$(ORIGIN)/../lib

$(EXAMPLE_BINS): %.bin : %.o | $(DYNAMIC_NAME)
	@ echo CXX/LD -o $@
	$(Q)$(CXX) $< -o $@ $(LINKFLAGS) -l$(LIBRARY_NAME) $(LDFLAGS) \
		-Wl,-rpath,$(ORIGIN)/../../lib

proto: $(PROTO_GEN_CC) $(PROTO_GEN_HEADER)

$(PROTO_BUILD_DIR)/%.pb.cc $(PROTO_BUILD_DIR)/%.pb.h : \
		$(PROTO_SRC_DIR)/%.proto | $(PROTO_BUILD_DIR)
	@ echo PROTOC $<
	$(Q)protoc --proto_path=$(PROTO_SRC_DIR) --cpp_out=$(PROTO_BUILD_DIR) $<

$(PY_PROTO_BUILD_DIR)/%_pb2.py : $(PROTO_SRC_DIR)/%.proto \
		$(PY_PROTO_INIT) | $(PY_PROTO_BUILD_DIR)
	@ echo PROTOC \(python\) $<
	$(Q)protoc --proto_path=$(PROTO_SRC_DIR) --python_out=$(PY_PROTO_BUILD_DIR) $<

$(PY_PROTO_INIT): | $(PY_PROTO_BUILD_DIR)
	touch $(PY_PROTO_INIT)

clean:
	@- $(RM) -rf $(ALL_BUILD_DIRS)
	@- $(RM) -rf $(OTHER_BUILD_DIR)
	@- $(RM) -rf $(BUILD_DIR_LINK)
	@- $(RM) -rf $(DISTRIBUTE_DIR)
	@- $(RM) $(PY$(PROJECT)_SO)
	@- $(RM) $(MAT$(PROJECT)_SO)

supercleanfiles:
	$(eval SUPERCLEAN_FILES := $(strip \
			$(foreach ext,$(SUPERCLEAN_EXTS), $(shell find . -name '*$(ext)' \
			-not -path './data/*'))))

supercleanlist: supercleanfiles
	@ \
	if [ -z "$(SUPERCLEAN_FILES)" ]; then \
		echo "No generated files found."; \
	else \
		echo $(SUPERCLEAN_FILES) | tr ' ' '\n'; \
	fi

superclean: clean supercleanfiles
	@ \
	if [ -z "$(SUPERCLEAN_FILES)" ]; then \
		echo "No generated files found."; \
	else \
		echo "Deleting the following generated files:"; \
		echo $(SUPERCLEAN_FILES) | tr ' ' '\n'; \
		$(RM) $(SUPERCLEAN_FILES); \
	fi

$(DIST_ALIASES): $(DISTRIBUTE_DIR)

$(DISTRIBUTE_DIR): all py | $(DISTRIBUTE_SUBDIRS)
	# add proto
	cp -r src/caffe/proto $(DISTRIBUTE_DIR)/
	# add include
	cp -r include $(DISTRIBUTE_DIR)/
	mkdir -p $(DISTRIBUTE_DIR)/include/caffe/proto
	cp $(PROTO_GEN_HEADER_SRCS) $(DISTRIBUTE_DIR)/include/caffe/proto
	# add tool and example binaries
	cp $(TOOL_BINS) $(DISTRIBUTE_DIR)/bin
	cp $(EXAMPLE_BINS) $(DISTRIBUTE_DIR)/bin
	# add libraries
	cp $(STATIC_NAME) $(DISTRIBUTE_DIR)/lib
	install -m 644 $(DYNAMIC_NAME) $(DISTRIBUTE_DIR)/lib
	cd $(DISTRIBUTE_DIR)/lib; rm -f $(DYNAMIC_NAME_SHORT);   ln -s $(DYNAMIC_VERSIONED_NAME_SHORT) $(DYNAMIC_NAME_SHORT)
	# add python - it's not the standard way, indeed...
	cp -r python $(DISTRIBUTE_DIR)/python

-include $(DEPS)<|MERGE_RESOLUTION|>--- conflicted
+++ resolved
@@ -309,11 +309,8 @@
 	STATIC_LINK_COMMAND := -Wl,-force_load $(STATIC_NAME)
 else ifneq (,$(findstring g++,$(CXX)))
 	STATIC_LINK_COMMAND := -Wl,--whole-archive $(STATIC_NAME) -Wl,--no-whole-archive
-<<<<<<< HEAD
-=======
 else ifneq (,$(findstring mpi,$(CXX)))
 	STATIC_LINK_COMMAND := -Wl,--whole-archive $(STATIC_NAME) -Wl,--no-whole-archive
->>>>>>> 7ee2d982
 else ifneq (,$(findstring icpc,$(CXX)))
 	STATIC_LINK_COMMAND := -Wl,--whole-archive $(STATIC_NAME) -Wl,--no-whole-archive
 else
@@ -327,10 +324,6 @@
 	NVCCFLAGS += -G
 else ifneq (,$(findstring icpc,$(CXX)))
 	COMMON_FLAGS += -DNDEBUG -O3 -xCORE-AVX2 -no-prec-div -fp-model fast=2
-<<<<<<< HEAD
-	CXXFLAGS += -O0 -xHOST -march=core-avx2
-=======
->>>>>>> 7ee2d982
 else
 	COMMON_FLAGS += -DNDEBUG -O3
 endif
