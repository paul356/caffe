--- conflicted
+++ resolved
@@ -282,13 +282,8 @@
 # Current Xcode does not officially support openmp
 ifeq ($(OSX), 1)
 	CXX := /usr/bin/clang++
-<<<<<<< HEAD
-	ifeq ($(USE_CUDA), 1)
-		CUDA_VERSION := $(shell $(CUDA_DIR)/bin/nvcc -V | grep -o 'release \d' | grep -o '\d')
-=======
-	ifneq ($(CPU_ONLY), 1)
+	ifneq ($(USE_CUDA), 1)
 		CUDA_VERSION := $(shell $(CUDA_DIR)/bin/nvcc -V | grep -o 'release [0-9.]*' | grep -o '[0-9.]*')
->>>>>>> 6f5f7c51
 		ifeq ($(shell echo | awk '{exit $(CUDA_VERSION) < 7.0;}'), 1)
 			CXXFLAGS += -stdlib=libstdc++
 			LINKFLAGS += -stdlib=libstdc++
