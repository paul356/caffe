--- conflicted
+++ resolved
@@ -24,17 +24,10 @@
     set(HAVE_CUDA FALSE)
   endif()
 
-<<<<<<< HEAD
-  # Disable autolinking on platforms that defaults to this
-  # e.g. Windows
-  list(APPEND Caffe_DEFINITIONS -DBOOST_ALL_NO_LIB)
-
   if(USE_OPENCV)
     list(APPEND Caffe_DEFINITIONS -DUSE_OPENCV)
   endif()
 
-=======
->>>>>>> ca360a14
   set(GFLAGS_IMPORTED OFF)
   foreach(_lib ${GFLAGS_LIBRARIES})
     if(TARGET ${_lib})
@@ -58,30 +51,15 @@
 
   set(LMDB_IMPORTED OFF)
   if(USE_LMDB)
-<<<<<<< HEAD
-    list(APPEND Caffe_DEFINITIONS -DUSE_LMDB)
-    if (ALLOW_LMDB_NOLOCK)
-        list(APPEND Caffe_DEFINITIONS -DALLOW_LMDB_NOLOCK)
-    endif()
-=======
->>>>>>> ca360a14
     foreach(_lib ${LMDB_LIBRARIES})
       if(TARGET ${_lib})
         set(LMDB_IMPORTED ON)
       endif()
     endforeach()
   endif()
-<<<<<<< HEAD
-
   set(LEVELDB_IMPORTED OFF)
   set(SNAPPY_IMPORTED OFF)
   if(USE_LEVELDB)
-    list(APPEND Caffe_DEFINITIONS -DUSE_LEVELDB)
-=======
-  set(LEVELDB_IMPORTED OFF)
-  set(SNAPPY_IMPORTED OFF)
-  if(USE_LEVELDB)
->>>>>>> ca360a14
     foreach(_lib ${LevelDB_LIBRARIES})
       if(TARGET ${_lib})
         set(LEVELDB_IMPORTED ON)
@@ -94,14 +72,11 @@
     endforeach()
   endif()
 
-<<<<<<< HEAD
   # This code is taken from https://github.com/sh1r0/caffe-android-lib
   if(USE_HDF5)
     list(APPEND Caffe_DEFINITIONS -DUSE_HDF5)
   endif()
 
-=======
->>>>>>> ca360a14
   if(NOT HAVE_CUDNN)
     set(HAVE_CUDNN FALSE)
   endif()
