--- conflicted
+++ resolved
@@ -868,12 +868,7 @@
 
 TYPED_TEST(NetTest, TestLossWeightMidNet) {
   typedef typename TypeParam::Dtype Dtype;
-<<<<<<< HEAD
-  vector<Blob<Dtype>*> bottom;
   Caffe::set_random_seed(this->seed_, Caffe::GetDefaultDevice());
-=======
-  Caffe::set_random_seed(this->seed_);
->>>>>>> a04ac112
   const bool kForceBackward = true;
   Dtype loss_weight = 0;
   Dtype midnet_loss_weight = 1;
