#include <boost/math/special_functions/next.hpp>
#include <boost/random.hpp>

#include <limits>

#include "caffe/common.hpp"
#include "caffe/util/math_functions.hpp"
#include "caffe/util/rng.hpp"

namespace caffe {

template<>
void caffe_cpu_gemm<float>(const CBLAS_TRANSPOSE TransA,
                           const CBLAS_TRANSPOSE TransB, const int_tp M,
                           const int_tp N, const int_tp K, const float alpha,
                           const float* A, const float* B, const float beta,
                           float* C) {
  int_tp lda = (TransA == CblasNoTrans) ? K : M;
  int_tp ldb = (TransB == CblasNoTrans) ? N : K;
  cblas_sgemm(CblasRowMajor, TransA, TransB, M, N, K, alpha, A, lda, B, ldb,
              beta, C, N);
}

template<>
void caffe_cpu_gemm<double>(const CBLAS_TRANSPOSE TransA,
                            const CBLAS_TRANSPOSE TransB, const int_tp M,
                            const int_tp N, const int_tp K, const double alpha,
                            const double* A, const double* B, const double beta,
                            double* C) {
  int_tp lda = (TransA == CblasNoTrans) ? K : M;
  int_tp ldb = (TransB == CblasNoTrans) ? N : K;
  cblas_dgemm(CblasRowMajor, TransA, TransB, M, N, K, alpha, A, lda, B, ldb,
              beta, C, N);
}

template<>
void caffe_cpu_gemv<float>(const CBLAS_TRANSPOSE TransA, const int_tp M,
                           const int_tp N, const float alpha, const float* A,
                           const float* x, const float beta, float* y) {
  cblas_sgemv(CblasRowMajor, TransA, M, N, alpha, A, N, x, 1, beta, y, 1);
}

template<>
void caffe_cpu_gemv<double>(const CBLAS_TRANSPOSE TransA, const int_tp M,
                            const int_tp N, const double alpha, const double* A,
                            const double* x, const double beta, double* y) {
  cblas_dgemv(CblasRowMajor, TransA, M, N, alpha, A, N, x, 1, beta, y, 1);
}

template<>
void caffe_axpy<float>(const int_tp N, const float alpha, const float* X,
                       float* Y) {
  cblas_saxpy(N, alpha, X, 1, Y, 1);
}

template<>
void caffe_axpy<double>(const int_tp N, const double alpha, const double* X,
                        double* Y) {
  cblas_daxpy(N, alpha, X, 1, Y, 1);
}

template<typename Dtype>
void caffe_set(const int_tp N, const Dtype alpha, Dtype* Y) {
  if (alpha == 0) {
    memset(Y, 0, sizeof(Dtype) * N);  // NOLINT(caffe/alt_fn)
    return;
  }
  for (int_tp i = 0; i < N; ++i) {
    Y[i] = alpha;
  }
}

template void caffe_set<int>(const int_tp N, const int alpha, int* Y);
template void caffe_set<uint_tp>(const int_tp N, const uint_tp alpha,
                                 uint_tp* Y);
template void caffe_set<int_tp>(const int_tp N, const int_tp alpha, int_tp* Y);
template void caffe_set<float>(const int_tp N, const float alpha, float* Y);
template void caffe_set<double>(const int_tp N, const double alpha, double* Y);

template<>
void caffe_add_scalar(const int_tp N, const float alpha, float* Y) {
  for (int_tp i = 0; i < N; ++i) {
    Y[i] += alpha;
  }
}

template<>
void caffe_add_scalar(const int_tp N, const double alpha, double* Y) {
  for (int_tp i = 0; i < N; ++i) {
    Y[i] += alpha;
  }
}

template<typename Dtype>
void caffe_cpu_copy(const int_tp N, const Dtype* X, Dtype* Y) {
  if (X != Y) {
    memcpy(Y, X, sizeof(Dtype) * N);  // NOLINT(caffe/alt_fn)
  }
}

template void caffe_cpu_copy<int_tp>(const int_tp N, const int_tp* X,
                                     int_tp* Y);
template void caffe_cpu_copy<uint_tp>(const int_tp N, const uint_tp* X,
uint_tp* Y);
template void caffe_cpu_copy<float>(const int_tp N, const float* X, float* Y);
template void caffe_cpu_copy<double>(const int_tp N, const double* X,
                                     double* Y);

template<typename Dtype>
void caffe_copy(const int_tp N, const Dtype* X, Dtype* Y) {
  if (X != Y) {
    if (Caffe::mode() == Caffe::GPU) {
#ifndef CPU_ONLY
#ifdef USE_CUDA
      // NOLINT_NEXT_LINE(caffe/alt_fn)
      CUDA_CHECK(cudaMemcpy(Y, X, sizeof(Dtype) * N, cudaMemcpyDefault));
#endif  // USE_CUDA
#else
      NO_GPU;
#endif
    } else {
      memcpy(Y, X, sizeof(Dtype) * N);  // NOLINT(caffe/alt_fn)
    }
  }
}

template void caffe_copy<int_tp>(const int_tp N, const int_tp* X, int_tp* Y);
template void caffe_copy<uint_tp>(const int_tp N, const uint_tp* X,
uint_tp* Y);
template void caffe_copy<float>(const int_tp N, const float* X, float* Y);
template void caffe_copy<double>(const int_tp N, const double* X, double* Y);

template<>
void caffe_scal<float>(const int_tp N, const float alpha, float *X) {
  cblas_sscal(N, alpha, X, 1);
}

template<>
void caffe_scal<double>(const int_tp N, const double alpha, double *X) {
  cblas_dscal(N, alpha, X, 1);
}

template<>
void caffe_cpu_axpby<float>(const int_tp N, const float alpha, const float* X,
                            const float beta, float* Y) {
  cblas_saxpby(N, alpha, X, 1, beta, Y, 1);
}

template<>
void caffe_cpu_axpby<double>(const int_tp N, const double alpha,
                             const double* X, const double beta, double* Y) {
  cblas_daxpby(N, alpha, X, 1, beta, Y, 1);
}

template<>
void caffe_add<float>(const int_tp n, const float* a, const float* b,
                      float* y) {
  vsAdd(n, a, b, y);
}

template<>
void caffe_add<double>(const int_tp n, const double* a, const double* b,
                       double* y) {
  vdAdd(n, a, b, y);
}

template<>
void caffe_sub<float>(const int_tp n, const float* a, const float* b,
                      float* y) {
  vsSub(n, a, b, y);
}

template<>
void caffe_sub<double>(const int_tp n, const double* a, const double* b,
                       double* y) {
  vdSub(n, a, b, y);
}

template<>
void caffe_mul<float>(const int_tp n, const float* a, const float* b,
                      float* y) {
  vsMul(n, a, b, y);
}

template<>
void caffe_mul<double>(const int_tp n, const double* a, const double* b,
                       double* y) {
  vdMul(n, a, b, y);
}

template<>
void caffe_div<float>(const int_tp n, const float* a, const float* b,
                      float* y) {
  vsDiv(n, a, b, y);
}

template<>
void caffe_div<double>(const int_tp n, const double* a, const double* b,
                       double* y) {
  vdDiv(n, a, b, y);
}

template<>
void caffe_powx<float>(const int_tp n, const float* a, const float b,
                       float* y) {
  vsPowx(n, a, b, y);
}

template<>
void caffe_powx<double>(const int_tp n, const double* a, const double b,
                        double* y) {
  vdPowx(n, a, b, y);
}

template<>
void caffe_sqr<float>(const int_tp n, const float* a, float* y) {
  vsSqr(n, a, y);
}

template<>
void caffe_sqr<double>(const int_tp n, const double* a, double* y) {
  vdSqr(n, a, y);
}

template<>
void caffe_exp<float>(const int_tp n, const float* a, float* y) {
  vsExp(n, a, y);
}

template<>
void caffe_exp<double>(const int_tp n, const double* a, double* y) {
  vdExp(n, a, y);
}

template<>
void caffe_log<float>(const int_tp n, const float* a, float* y) {
  vsLn(n, a, y);
}

template<>
void caffe_log<double>(const int_tp n, const double* a, double* y) {
  vdLn(n, a, y);
}

template<>
void caffe_abs<float>(const int_tp n, const float* a, float* y) {
  vsAbs(n, a, y);
}

template<>
void caffe_abs<double>(const int_tp n, const double* a, double* y) {
  vdAbs(n, a, y);
}

uint_tp caffe_rng_rand() {
  return (*caffe_rng())();
}

template<typename Dtype>
Dtype caffe_nextafter(const Dtype b) {
  return boost::math::nextafter<Dtype>(b, std::numeric_limits<Dtype>::max());
}

template
float caffe_nextafter(const float b);

template
double caffe_nextafter(const double b);

void caffe_rng_uniform(const int_tp n, uint_tp* r) {
  CHECK_GE(n, 0);
  CHECK(r);
  boost::uniform_int<int_tp> random_distribution(
      std::numeric_limits<int_tp>::min(), std::numeric_limits<int_tp>::max());
  boost::variate_generator<caffe::rng_t*,
  boost::uniform_int<int_tp>> variate_generator(
      caffe_rng(), random_distribution);
  for (int_tp i = 0; i < n; ++i) {
    r[i] = variate_generator();
  }
}

template<typename Dtype>
void caffe_rng_uniform(const int_tp n, const Dtype a, const Dtype b, Dtype* r) {
  CHECK_GE(n, 0);
  CHECK(r);
  CHECK_LE(a, b);
  boost::uniform_real<Dtype> random_distribution(a, caffe_nextafter<Dtype>(b));
  boost::variate_generator<caffe::rng_t*,
  boost::uniform_real<Dtype>> variate_generator(
      caffe_rng(), random_distribution);
  for (int_tp i = 0; i < n; ++i) {
    r[i] = variate_generator();
  }
}

template
void caffe_rng_uniform<float>(const int_tp n, const float a, const float b,
                              float* r);

template
void caffe_rng_uniform<double>(const int_tp n, const double a, const double b,
                               double* r);

template<typename Dtype>
void caffe_rng_gaussian(const int_tp n, const Dtype a, const Dtype sigma,
                        Dtype* r) {
  CHECK_GE(n, 0);
  CHECK(r);
  CHECK_GT(sigma, 0);
  boost::normal_distribution<Dtype> random_distribution(a, sigma);
  boost::variate_generator<caffe::rng_t*,
  boost::normal_distribution<Dtype>> variate_generator(
      caffe_rng(), random_distribution);
  for (int_tp i = 0; i < n; ++i) {
    r[i] = variate_generator();
  }
}

template
void caffe_rng_gaussian<float>(const int_tp n, const float mu,
                               const float sigma, float* r);

template
void caffe_rng_gaussian<double>(const int_tp n, const double mu,
                                const double sigma, double* r);

template<typename Dtype, typename Itype>
void caffe_rng_bernoulli(const int_tp n, const Dtype p, Itype* r) {
  CHECK_GE(n, 0);
  CHECK(r);
  CHECK_GE(p, 0);
  CHECK_LE(p, 1);
  boost::bernoulli_distribution<Dtype> random_distribution(p);
  boost::variate_generator<caffe::rng_t*,
  boost::bernoulli_distribution<Dtype>> variate_generator(
      caffe_rng(), random_distribution);
  for (int_tp i = 0; i < n; ++i) {
    r[i] = static_cast<Itype>(variate_generator());
  }
}

template
void caffe_rng_bernoulli<double, unsigned long>(const int_tp n, const double p,  // NOLINT
                                                unsigned long* r);  // NOLINT

template
void caffe_rng_bernoulli<float, unsigned long>(const int_tp n, const float p,  // NOLINT
                                               unsigned long* r);  // NOLINT

template
void caffe_rng_bernoulli<double, long>(const int_tp n, const double p, long* r);  // NOLINT

template
void caffe_rng_bernoulli<float, long>(const int_tp n, const float p, long* r);  // NOLINT

template
void caffe_rng_bernoulli<double, unsigned int>(const int_tp n, const double p,
                                               unsigned int* r);

template
void caffe_rng_bernoulli<float, unsigned int>(const int_tp n, const float p,
                                              unsigned int* r);

template
void caffe_rng_bernoulli<double, int>(const int_tp n, const double p, int* r);

template
void caffe_rng_bernoulli<float, int>(const int_tp n, const float p, int* r);

template<>
float caffe_cpu_strided_dot<float>(const int_tp n, const float* x,
                                   const int_tp incx, const float* y,
                                   const int_tp incy) {
  return cblas_sdot(n, x, incx, y, incy);
}

template<>
double caffe_cpu_strided_dot<double>(const int_tp n, const double* x,
                                     const int_tp incx, const double* y,
                                     const int_tp incy) {
  return cblas_ddot(n, x, incx, y, incy);
}

template<typename Dtype>
Dtype caffe_cpu_dot(const int_tp n, const Dtype* x, const Dtype* y) {
  return caffe_cpu_strided_dot(n, x, 1, y, 1);
}

template
float caffe_cpu_dot<float>(const int_tp n, const float* x, const float* y);

template
<<<<<<< HEAD
double caffe_cpu_dot<double>(const int_tp n, const double* x, const double* y);

template<>
int_tp caffe_cpu_hamming_distance<float>(const int_tp n, const float* x,
                                         const float* y) {
  int_tp dist = 0;
  for (int_tp i = 0; i < n; ++i) {
    dist += __builtin_popcount(
        static_cast<uint32_t>(x[i]) ^ static_cast<uint32_t>(y[i]));
  }
  return dist;
}

template<>
int_tp caffe_cpu_hamming_distance<double>(const int_tp n, const double* x,
                                          const double* y) {
  int_tp dist = 0;
  for (int_tp i = 0; i < n; ++i) {
    dist += __builtin_popcountl(
        static_cast<uint64_t>(x[i]) ^ static_cast<uint64_t>(y[i]));
  }
  return dist;
}

template<>
float caffe_cpu_asum<float>(const int_tp n, const float* x) {
=======
double caffe_cpu_dot<double>(const int n, const double* x, const double* y);

template <>
float caffe_cpu_asum<float>(const int n, const float* x) {
>>>>>>> 7e40583d
  return cblas_sasum(n, x, 1);
}

template<>
double caffe_cpu_asum<double>(const int_tp n, const double* x) {
  return cblas_dasum(n, x, 1);
}

template<>
void caffe_cpu_scale<float>(const int_tp n, const float alpha, const float *x,
                            float* y) {
  cblas_scopy(n, x, 1, y, 1);
  cblas_sscal(n, alpha, y, 1);
}

template<>
void caffe_cpu_scale<double>(const int_tp n, const double alpha,
                             const double *x, double* y) {
  cblas_dcopy(n, x, 1, y, 1);
  cblas_dscal(n, alpha, y, 1);
}

}  // namespace caffe<|MERGE_RESOLUTION|>--- conflicted
+++ resolved
@@ -391,39 +391,10 @@
 float caffe_cpu_dot<float>(const int_tp n, const float* x, const float* y);
 
 template
-<<<<<<< HEAD
 double caffe_cpu_dot<double>(const int_tp n, const double* x, const double* y);
 
 template<>
-int_tp caffe_cpu_hamming_distance<float>(const int_tp n, const float* x,
-                                         const float* y) {
-  int_tp dist = 0;
-  for (int_tp i = 0; i < n; ++i) {
-    dist += __builtin_popcount(
-        static_cast<uint32_t>(x[i]) ^ static_cast<uint32_t>(y[i]));
-  }
-  return dist;
-}
-
-template<>
-int_tp caffe_cpu_hamming_distance<double>(const int_tp n, const double* x,
-                                          const double* y) {
-  int_tp dist = 0;
-  for (int_tp i = 0; i < n; ++i) {
-    dist += __builtin_popcountl(
-        static_cast<uint64_t>(x[i]) ^ static_cast<uint64_t>(y[i]));
-  }
-  return dist;
-}
-
-template<>
 float caffe_cpu_asum<float>(const int_tp n, const float* x) {
-=======
-double caffe_cpu_dot<double>(const int n, const double* x, const double* y);
-
-template <>
-float caffe_cpu_asum<float>(const int n, const float* x) {
->>>>>>> 7e40583d
   return cblas_sasum(n, x, 1);
 }
 
