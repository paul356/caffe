"""
Caffe network visualization: draw the NetParameter protobuffer.


.. note::

    This requires pydot>=1.0.2, which is not included in requirements.txt since
    it requires graphviz and other prerequisites outside the scope of the
    Caffe.
"""

from caffe.proto import caffe_pb2

"""
pydot is not supported under python 3 and pydot2 doesn't work properly.
pydotplus works nicely (pip install pydotplus)
"""
try:
    # Try to load pydotplus
    import pydotplus as pydot
except ImportError:
    import pydot

# Internal layer and blob styles.
LAYER_STYLE_DEFAULT = {'shape': 'record',
                       'fillcolor': '#6495ED',
                       'style': 'filled'}
NEURON_LAYER_STYLE = {'shape': 'record',
                      'fillcolor': '#90EE90',
                      'style': 'filled'}
BLOB_STYLE = {'shape': 'octagon',
              'fillcolor': '#E0E0E0',
              'style': 'filled'}


def get_pooling_types_dict():
    """Get dictionary mapping pooling type number to type name
    """
    desc = caffe_pb2.PoolingParameter.PoolMethod.DESCRIPTOR
    d = {}
    for k, v in desc.values_by_name.items():
        d[v.number] = k
    return d


def get_edge_label(layer):
    """Define edge label based on layer type.
    """

    if layer.type == 'Data':
        edge_label = 'Batch ' + str(layer.data_param.batch_size)
    elif layer.type == 'Convolution' or layer.type == 'Deconvolution':
        edge_label = str(layer.convolution_param.num_output)
    elif layer.type == 'InnerProduct':
        edge_label = str(layer.inner_product_param.num_output)
    else:
        edge_label = '""'

    return edge_label


def get_layer_label(layer, rankdir):
    """Define node label based on layer type.

    Parameters
    ----------
    layer : ?
    rankdir : {'LR', 'TB', 'BT'}
        Direction of graph layout.

    Returns
    -------
    string :
        A label for the current layer
    """

    if rankdir in ('TB', 'BT'):
        # If graph orientation is vertical, horizontal space is free and
        # vertical space is not; separate words with spaces
        separator = ' '
    else:
        # If graph orientation is horizontal, vertical space is free and
        # horizontal space is not; separate words with newlines
        separator = '\\n'

    if layer.type == 'Convolution' or layer.type == 'Deconvolution':
        # Outer double quotes needed or else colon characters don't parse
        # properly
        node_label = '"%s%s(%s)%skernel size: %d%sstride: %d%spad: %d%sdilation: %d"' %\
                     (layer.name,
                      separator,
                      layer.type,
                      separator,
                      layer.convolution_param.kernel_size[0] if len(layer.convolution_param.kernel_size) > 0 else 1,
                      separator,
                      layer.convolution_param.stride[0] if len(layer.convolution_param.stride) > 0 else 1,
                      separator,
                      layer.convolution_param.pad[0] if len(layer.convolution_param.pad) > 0 else 0,
                      separator,
                      layer.convolution_param.dilation[0] if len(layer.convolution_param.dilation) > 0 else 1)
    elif layer.type == 'Pooling':
        pooling_types_dict = get_pooling_types_dict()
        node_label = '"%s%s(%s %s)%skernel size: %d%sstride: %d%spad: %d%sdilation: %d"' %\
                     (layer.name,
                      separator,
                      pooling_types_dict[layer.pooling_param.pool],
                      layer.type,
                      separator,
                      layer.pooling_param.kernel_size[0] if len(layer.pooling_param.kernel_size) > 0 else 1,
                      separator,
                      layer.pooling_param.stride[0] if len(layer.pooling_param.stride) > 0 else 1,
                      separator,
                      layer.pooling_param.pad[0] if len(layer.pooling_param.pad) > 0 else 0,
                      separator,
                      layer.pooling_param.dilation[0] if len(layer.pooling_param.dilation) > 0 else 1)
    else:
        node_label = '"%s%s(%s)"' % (layer.name, separator, layer.type)
    return node_label


def choose_color_by_layertype(layertype):
    """Define colors for nodes based on the layer type.
    """
    color = '#6495ED'  # Default
    if layertype == 'Convolution' or layertype == 'Deconvolution':
        color = '#FF5050'
    elif layertype == 'Pooling':
        color = '#FF9900'
    elif layertype == 'InnerProduct':
        color = '#CC33FF'
    return color


<<<<<<< HEAD
def get_pydot_graph(caffe_net, rankdir, margin, page, pagesize, size, label_edges=True):
=======
def get_pydot_graph(caffe_net, rankdir, label_edges=True, phase=None):
>>>>>>> e4fe4ba9
    """Create a data structure which represents the `caffe_net`.

    Parameters
    ----------
    caffe_net : object
    rankdir : {'LR', 'TB', 'BT'}
        Direction of graph layout.
    label_edges : boolean, optional
        Label the edges (default is True).
    phase : {caffe_pb2.Phase.TRAIN, caffe_pb2.Phase.TEST, None} optional
        Include layers from this network phase.  If None, include all layers.
        (the default is None)

    Returns
    -------
    pydot graph object
    """
    pydot_graph = pydot.Dot(caffe_net.name if caffe_net.name else 'Net',
                            graph_type='digraph',
                            rankdir=rankdir)

    if margin != '': pydot_graph.set('margin',margin)
    if page != '': pydot_graph.set('page', page)
    if pagesize != '': pydot_graph.set('pagesize', pagesize)
    if size != '': pydot_graph.set('size', size)


    pydot_nodes = {}
    pydot_edges = []
    for layer in caffe_net.layer:
        if phase is not None:
          included = False
          if len(layer.include) == 0:
            included = True
          if len(layer.include) > 0 and len(layer.exclude) > 0:
            raise ValueError('layer ' + layer.name + ' has both include '
                             'and exclude specified.')
          for layer_phase in layer.include:
            included = included or layer_phase.phase == phase
          for layer_phase in layer.exclude:
            included = included and not layer_phase.phase == phase
          if not included:
            continue
        node_label = get_layer_label(layer, rankdir)
        node_name = "%s_%s" % (layer.name, layer.type)
        if (len(layer.bottom) == 1 and len(layer.top) == 1 and
           layer.bottom[0] == layer.top[0]):
            # We have an in-place neuron layer.
            pydot_nodes[node_name] = pydot.Node(node_label,
                                                **NEURON_LAYER_STYLE)
        else:
            layer_style = LAYER_STYLE_DEFAULT
            layer_style['fillcolor'] = choose_color_by_layertype(layer.type)
            pydot_nodes[node_name] = pydot.Node(node_label, **layer_style)
        for bottom_blob in layer.bottom:
            pydot_nodes[bottom_blob + '_blob'] = pydot.Node('%s' % bottom_blob,
                                                            **BLOB_STYLE)
            edge_label = '""'
            pydot_edges.append({'src': bottom_blob + '_blob',
                                'dst': node_name,
                                'label': edge_label})
        for top_blob in layer.top:
            pydot_nodes[top_blob + '_blob'] = pydot.Node('%s' % (top_blob))
            if label_edges:
                edge_label = get_edge_label(layer)
            else:
                edge_label = '""'
            pydot_edges.append({'src': node_name,
                                'dst': top_blob + '_blob',
                                'label': edge_label})
    # Now, add the nodes and edges to the graph.
    for node in pydot_nodes.values():
        pydot_graph.add_node(node)
    for edge in pydot_edges:
        pydot_graph.add_edge(
            pydot.Edge(pydot_nodes[edge['src']],
                       pydot_nodes[edge['dst']],
                       label=edge['label']))
    return pydot_graph


<<<<<<< HEAD
def draw_net(caffe_net, rankdir, margin, page, pagesize, size, ext='png'):
=======
def draw_net(caffe_net, rankdir, ext='png', phase=None):
>>>>>>> e4fe4ba9
    """Draws a caffe net and returns the image string encoded using the given
    extension.

    Parameters
    ----------
    caffe_net : a caffe.proto.caffe_pb2.NetParameter protocol buffer.
    ext : string, optional
        The image extension (the default is 'png').
    phase : {caffe_pb2.Phase.TRAIN, caffe_pb2.Phase.TEST, None} optional
        Include layers from this network phase.  If None, include all layers.
        (the default is None)

    Returns
    -------
    string :
        Postscript representation of the graph.
    """
<<<<<<< HEAD
    return get_pydot_graph(caffe_net, rankdir, margin, page, pagesize, size).create(format=ext)


def draw_net_to_file(caffe_net, filename, rankdir='LR', margin='', page='', pagesize='', size=''):
=======
    return get_pydot_graph(caffe_net, rankdir, phase=phase).create(format=ext)


def draw_net_to_file(caffe_net, filename, rankdir='LR', phase=None):
>>>>>>> e4fe4ba9
    """Draws a caffe net, and saves it to file using the format given as the
    file extension. Use '.raw' to output raw text that you can manually feed
    to graphviz to draw graphs.

    Parameters
    ----------
    caffe_net : a caffe.proto.caffe_pb2.NetParameter protocol buffer.
    filename : string
        The path to a file where the networks visualization will be stored.
    rankdir : {'LR', 'TB', 'BT'}
        Direction of graph layout.
    phase : {caffe_pb2.Phase.TRAIN, caffe_pb2.Phase.TEST, None} optional
        Include layers from this network phase.  If None, include all layers.
        (the default is None)
    """
    ext = filename[filename.rfind('.')+1:]
    with open(filename, 'wb') as fid:
<<<<<<< HEAD
        fid.write(draw_net(caffe_net, rankdir, margin, page, pagesize, size, ext))
=======
        fid.write(draw_net(caffe_net, rankdir, ext, phase))
>>>>>>> e4fe4ba9
<|MERGE_RESOLUTION|>--- conflicted
+++ resolved
@@ -131,11 +131,7 @@
     return color
 
 
-<<<<<<< HEAD
-def get_pydot_graph(caffe_net, rankdir, margin, page, pagesize, size, label_edges=True):
-=======
-def get_pydot_graph(caffe_net, rankdir, label_edges=True, phase=None):
->>>>>>> e4fe4ba9
+def get_pydot_graph(caffe_net, rankdir, margin, page, pagesize, size, label_edges=True, phase=None):
     """Create a data structure which represents the `caffe_net`.
 
     Parameters
@@ -217,11 +213,7 @@
     return pydot_graph
 
 
-<<<<<<< HEAD
-def draw_net(caffe_net, rankdir, margin, page, pagesize, size, ext='png'):
-=======
-def draw_net(caffe_net, rankdir, ext='png', phase=None):
->>>>>>> e4fe4ba9
+def draw_net(caffe_net, rankdir, margin, page, pagesize, size, ext='png', phase=None):
     """Draws a caffe net and returns the image string encoded using the given
     extension.
 
@@ -239,17 +231,10 @@
     string :
         Postscript representation of the graph.
     """
-<<<<<<< HEAD
     return get_pydot_graph(caffe_net, rankdir, margin, page, pagesize, size).create(format=ext)
 
 
-def draw_net_to_file(caffe_net, filename, rankdir='LR', margin='', page='', pagesize='', size=''):
-=======
-    return get_pydot_graph(caffe_net, rankdir, phase=phase).create(format=ext)
-
-
-def draw_net_to_file(caffe_net, filename, rankdir='LR', phase=None):
->>>>>>> e4fe4ba9
+def draw_net_to_file(caffe_net, filename, rankdir='LR', margin='', page='', pagesize='', size='', phase=None):
     """Draws a caffe net, and saves it to file using the format given as the
     file extension. Use '.raw' to output raw text that you can manually feed
     to graphviz to draw graphs.
@@ -267,8 +252,4 @@
     """
     ext = filename[filename.rfind('.')+1:]
     with open(filename, 'wb') as fid:
-<<<<<<< HEAD
-        fid.write(draw_net(caffe_net, rankdir, margin, page, pagesize, size, ext))
-=======
-        fid.write(draw_net(caffe_net, rankdir, ext, phase))
->>>>>>> e4fe4ba9
+        fid.write(draw_net(caffe_net, rankdir, margin, page, pagesize, size, ext, phase))