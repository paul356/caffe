--- conflicted
+++ resolved
@@ -106,21 +106,13 @@
                       pooling_types_dict[layer.pooling_param.pool],
                       layer.type,
                       separator,
-<<<<<<< HEAD
-                      layer.pooling_param.kernel_size[0] if len(layer.pooling_param.kernel_size) > 0 else 1,
-                      separator,
-                      layer.pooling_param.stride[0] if len(layer.pooling_param.stride) > 0 else 1,
-                      separator,
-                      layer.pooling_param.pad[0] if len(layer.pooling_param.pad) > 0 else 0,
-                      separator,
-                      layer.pooling_param.dilation[0] if len(layer.pooling_param.dilation) > 0 else 1)
-=======
                       layer.pooling_param.kernel_size[0] if len(layer.pooling_param.kernel_size._values) else 1,
                       separator,
-                      layer.pooling_param.stride[0] if len(layer.pooling_param.stride._values) else 1,
-                      separator,
-                      layer.pooling_param.pad[0] if len(layer.pooling_param.pad._values) else 0)
->>>>>>> 9bb1b9cd
+                      layer.pooling_param.stride[0] if len(layer.pooling_param.stride._values) > 0 else 1,
+                      separator,
+                      layer.pooling_param.pad[0] if len(layer.pooling_param.pad._values) > 0 else 0,
+                      separator,
+                      layer.pooling_param.dilation[0] if len(layer.pooling_param.dilation._values) > 0 else 1)
     else:
         node_label = '"%s%s(%s)"' % (layer.name, separator, layer.type)
     return node_label
